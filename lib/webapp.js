
var git = require('strider-git/webapp')
  , webhooks = require('./webhooks')
  , api = require('./api')
  , utils = require('./utils')
  , GithubStrategy = require('passport-github').Strategy

module.exports = {
  // may be extended by strider, if it receives other config
  appConfig: {
    myHostname: "http://localhost:3000",
    appId: "a3af4568e9d8ca4165fe",
    appSecret: "18651128b57787a3336094e2ba1af240dfe44f6c"
  },
  fastFile: true,
  getBranches: function(account, config, project, done) {
    api.getBranches(account.accessToken, config.owner, config.repo, done)
  },
  getFile: function (filename, ref, account, config, project, done) {
    var baseref = ref.id || ref.branch || ref.tag || 'master'
    api.getFile(filename, baseref, account.accessToken, config.owner, config.repo, done)
  },
  // this is config stored on the user object under "accounts"
  // the account config page is expected to set it
  accountConfig: {
    accessToken: String,
    login: String,
    id: Number,
    email: String,
    gravatarId: String,
    name: String
  },
  // this is the project-level config
  // project.provider.config
  config: {
    url: String,
    owner: String,
    repo: String,
    cache: Boolean,
    pull_requests: {type: String, enum: ['all', 'none', 'whitelist']},
    whitelist: [{
      name: String,
      level: {type: String, enum: ['tester', 'admin']}
    }],
    // used for the webhook
    secret: String,
    // type: https || ssh
    auth: {}
  },
  // this is called when building the "manage projects" page. The
  // results are passed to the angular controller as "repos".
  listRepos: function (account, next) {
    api.getRepos(account.accessToken, account.login, function (err, repos) {
      next(err, repos)
    })
  },

  auth: function (passport, context) {
    var config = this.appConfig
<<<<<<< HEAD
    if (!config.appId || !config.appSecret || !config.myHostname) {
      throw new Error('Github plugin misconfigured! Need appId and appSecret and myHostname')
    }
=======
    var callbackURL = config.myHostname + "/auth/github/callback"
>>>>>>> b8d19e0f
    passport.use(new GithubStrategy({
          clientID : config.appId
        , clientSecret: config.appSecret
        , callbackURL : callbackURL
        , scope: ['repo']
        , passReqToCallback: true
        }, validateAuth));
  },

  setupRepo: function (account, config, project, done) {
    var url = this.appConfig.myHostname + '/' + project.name + '/api/github/webhook'
    if (!account.accessToken) return done(new Error('Github account not configured'))
    utils.generateSecret(function (err, secret) {
      if (err) return done(err)
      config.secret = secret
      api.createHooks(project.name, url, config.secret, account.accessToken, function (err) {
        if (err) return done(err)
        done(null, config)
      })
    })
  },

  teardownRepo: function (account, config, project, done) {
    var url = this.appConfig.myHostname + '/' + project.name + '/api/github/webhook'
    if (!account.accessToken) return done(new Error('Github account not configured'))
    api.deleteHooks(project.name, url, account.accessToken, function (err, deleted) {
      if (err) return done(err)
      done()
    })
  },

  // will be namespaced under /:org/:repo/api/github
  routes: function (app, context) {
    var config = this.appConfig

    app.post('/hook', function (req, res) {
      var url = config.myHostname + '/' + req.project.name + '/api/github/webhook'
        , account = req.accountConfig()
        , pconfig = req.providerConfig()
      if (!account.accessToken) return res.send(400, 'Github account not configured')
      api.createHooks(req.project.name, url, pconfig.secret, account.accessToken, function (err) {
        if (err) return res.send(500, err.message)
        res.send(200, 'Webhook registered')
      })
    })
    app.delete('/hook', function (req, res) {
      var url = context.serverName + '/' + req.project.name + '/api/github/webhook'
        , account = req.accountConfig()
      if (!account.accessToken) return res.send(400, 'Github account not configured')
      api.deleteHooks(req.project.name, url, account.accessToken, function (err, deleted) {
        if (err) return res.send(500, err.message)
        res.send(200, deleted ? 'Webhook removed' : 'No webhook to delete')
      })
    })

    // github should hit this endpoint
    app.anon.post('/webhook', webhooks.receiveWebhook.bind(null, context.emitter))
  },
  // app is namespaced to /ext/github, app.context isn't
  // we use app.context to keep the original url structure for backwards compat
  globalRoutes: function (app, context) {
    context.app.get('/auth/github', context.passport.authenticate('github'))
    context.app.get(
      '/auth/github/callback',
      context.passport.authenticate('github', { failureRedirect: '/login' }),
      function(req, res){
        res.redirect('/projects')
      })
  }
}

function validateAuth(req, accessToken, refreshToken, profile, done){
  if (!req.user){
    return done("Cannot sign up with github - you must link it to account");
  }
  var account = req.user.account('github', profile.id)
  if (account) {
    console.warn("Trying to attach a github account that's already attached...")
    return done(new Error('Account already linked to this user'))
  }
  req.user.accounts.push(makeAccount(accessToken, profile))
  req.user.save(function (err) {
    done(err, req.user);
  })
}

function makeAccount(accessToken, profile) {
  return {
    provider: 'github',
    id: profile.id,
    display_url: profile.profileUrl,
    title: profile.username,
    config: {
      accessToken: accessToken,
      login: profile.username,
      email: profile.emails[0].value,
      gravatarId: profile._json.gravatar_id,
      name: profile.displayName
    },
    cache: []
  }
}
<|MERGE_RESOLUTION|>--- conflicted
+++ resolved
@@ -57,13 +57,10 @@
 
   auth: function (passport, context) {
     var config = this.appConfig
-<<<<<<< HEAD
     if (!config.appId || !config.appSecret || !config.myHostname) {
       throw new Error('Github plugin misconfigured! Need appId and appSecret and myHostname')
     }
-=======
     var callbackURL = config.myHostname + "/auth/github/callback"
->>>>>>> b8d19e0f
     passport.use(new GithubStrategy({
           clientID : config.appId
         , clientSecret: config.appSecret
